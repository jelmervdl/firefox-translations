--- conflicted
+++ resolved
@@ -80,17 +80,12 @@
     }
 
     async loadNativeClient() {
-<<<<<<< HEAD
-        return new Promise((resolve, reject) => {
-            const port = compat.runtime.connectNative('translatelocally');
-=======
-        const port = browser.runtime.connectNative('translatelocally');
+        const port = compat.runtime.connectNative('translatelocally');
 
         port.onDisconnect.addListener(() => {
             if (port.error)
                 this.onerror(port.error);
         });
->>>>>>> b03bf73f
 
         const channel = new PortChannel(port);
 
