--- conflicted
+++ resolved
@@ -23,13 +23,13 @@
 	{
 		"scripts":
 		[
-<<<<<<< HEAD
 			"3rd_party/pako/pako_inflate.js",
 			"3rd_party/js-untar/untar.js",
+			"controller/translation/func.js",
+			"controller/translation/promise.js",
 			"controller/translation/yaml.js",
-=======
->>>>>>> cad3be3c
-			"controller/translation/translationHelper.js",
+			"controller/translation/TLTranslationHelper.js",
+			"controller/translation/WASMTranslationHelper.js",
 			"controller/backgroundScript.js"
 		]
 	},
